import numpy as np
import cv2

from scipy.signal import peak_widths
from skimage.feature import register_translation
<<<<<<< HEAD
from skimage.feature import register_translation
from skimage.feature import canny, peak_local_max
from skimage.transform import hough_line, hough_line_peaks, rotate


def image_stats(img):
    '''
    Parameters
    ----------
    img : ndarray
        image

    Returns
    -------
    mean : float
        mean of given image
    std : float
        standard deviation of image
    '''
    return img.mean(), img.std()


=======
from skimage.feature import canny, peak_local_max
from skimage.transform import hough_line, hough_line_peaks, rotate


def image_stats(img):
    '''
    Parameters
    ----------
    img : ndarray
        image

    Returns
    -------
    mean : float
        mean of given image
    std : float
        standard deviation of image
    '''
    return img.mean(), img.std()


>>>>>>> af2304ee
def jet_detect(img, calibratemean, calibratestd):
    '''Finds the jet from the online camera roi using Canny edge detection and Hough line transform

    This method first compares the mean of the ROI image to the mean of the calibrated ROI.
    Then Canny edge detection is used to detect the edges of the jet in the ROI and convert
    the original image to a binary image.
    Hough line transform is performed on the binary image to determine the approximate position
    of the jet.
    Peak-finding is performed on several horizontal slices of the image, and a line is fitted
    to these points to determine the actual position of the jet.
    If a peak is found that is not in the approximate position of the jet determined by the
    Hough line transform, that point is not considered in the line fitting.

    Parameters
    ----------
    img : ndarray
        ROI of the on-axis image
    mean : float
      mean of calibration ROI image with jet (see calibrate())
    calibratestd : float
      standard deviation calibration ROI image with jet (see calibrate())

    Returns
    -------
    rho : float
        Distance from (0,0) to the line in pixels
    theta : float
        Angle of the shortest vector from (0,0) to the line in radians
    '''

    # compare mean & std of current image to mean & std of calibrate image
    mean, std = image_stats(img)
    if (mean < calibratemean * 0.8) or (mean > calibratemean * 1.2):
        raise ValueError('ERROR mean: no jet')

    try:
        # use canny edge detection to convert image to binary
        binary = canny(img, sigma=2, use_quantiles=True, low_threshold=0.9, high_threshold=0.99)

        # perform Hough Line Transform on binary image
        h, angles, d = hough_line(binary)
        res = hough_line_peaks(h, angles, d, min_distance=1, threshold=int(img.shape[0]/3))

        # keep only valid lines
        valid = []
        for _, theta, dist in zip(*res):
            jetValid = True
            # jet must be within 45 degrees of vertical
            if (theta < np.radians(-45)) or (theta > np.radians(45)):
                jetValid = False
            # jet must start from top edge of imagei
            yint = dist / np.sin(theta)
            xint = np.tan(theta) * yint
            if (dist < 0) or (xint > binary.shape[1]):
                jetValid = False
            # jet must be within [x] pixels width
            #if (cam_utils.get_jet_width(img, rho, theta) * pxsize > 0.01):
                #  jetValid = false
                #  print('ERROR width: not a jet')
            if (jetValid):
                valid.append([theta, dist])
    except Exception:
        raise ValueError('ERROR hough: no jet')

    # use local maxes to determine exact jet position
    # line-fitting cannot be performed on vertical line (which is highly likely due to
    # nature of jet) so rotate image first
    imgr = rotate(img, 90, resize=True, preserve_range=True)

    jet_xcoords = []
    jet_ycoords = []

    for x in range(10):
        # try to find local maxes (corresponds to jet) in 10 rows along height of image)
        col = int(imgr.shape[1] / 10 * x)
        ymax = peak_local_max(imgr[:,col], threshold_rel=0.9, num_peaks=1)[0][0]

        # check if point found for max is close to jet lines found with Hough transform
        miny = imgr.shape[0]
        maxy = 0
        for theta, dist in valid:
            xint = dist / np.sin(theta)
            y = imgr.shape[0] - ((xint - col) * np.tan(theta))
 
            if (y < miny):
                miny = y
            if (y > maxy):
                maxy = y
  
        # if x found using local max is close to lines found with Hough transform, keep it 
        if (ymax >= (miny - 5)) and (ymax <= (maxy + 5)):
            jet_xcoords.append(col)
            jet_ycoords.append(ymax)

    try:
        # fit a line to the points found using local max
        m, b = np.polyfit(jet_xcoords, jet_ycoords, 1)
        theta = -np.arctan(m)
        rho = np.cos(theta) * (imgr.shape[0] - b)
    except Exception:
        raise ValueError('ERROR polyfit: no jet')
    return rho, theta


def get_jet_z(rho, theta, roi_y, roi_z, *, pxsize, cam_y, cam_z, beam_y,
              beam_z, cam_pitch):
    '''
    Calculates the jet position at beam height in the main coordinate system
    in offaxis camera (z and pitch replace x and roll given camera orientation)

    Parameters
    ----------
    rho : float
        Distance from (0,0) to the line in pixels
    theta : float
        Angle of the shortest vector from (0,0) to the line in radians
    y_roi : int
        Y-coordinate of the origin of the ROI on the camera image in pixels
    z_roi : int
        Z-coordinate of the origin of the ROI on the camera image in pixels
    pxsize : float
        size of pixel in mm
    cam_y : float
        y-coordinate of camera position in mm
    cam_z : float
        z-coordinate of camera position in mm
    beam_y : float
        y-coordinate of x-ray beam in mm (usually 0)
    beam_z : float
        z-coordinate of x-ray beam in mm (usually 0)
    cam_pitch : float
        rotation of camera about x axis in radians

    Returns
    -------
    zj : float
        Jet position at the beam height in millimeters
    '''
    yb_roi = (1.0 / pxsize) * ((cam_y - beam_y) * np.cos(-cam_pitch) +
                               (cam_z - beam_z) * np.sin(-cam_pitch)) - roi_y
    # print('yb_roi: {}'.format(yb_roi))
    zj_roi = (rho - yb_roi * np.sin(theta)) / np.cos(theta)
    # print('zj_roi: {}'.format(zj_roi))
    z0_roi = (1.0 / pxsize) * (cam_z * np.cos(cam_pitch) -
                               cam_y * np.sin(-cam_pitch)) - roi_z
    zj = pxsize * (z0_roi - zj_roi)
    return zj


def get_jet_x(rho, theta, roi_x, roi_y, *, pxsize, cam_x, cam_y, beam_x,
              beam_y, cam_roll):
    '''Calculates the jet position at beam height in the main coordinate system

    Parameters
    ----------
    rho : float
        Distance from (0,0) to the line in pixels
    theta : float
        Angle of the shortest vector from (0,0) to the line in radians
    x_roi : int
        X-coordinate of the origin of the ROI on the camera image in pixels
    y_roi : int
        Y-coordinate of the origin of the ROI on the camera image in pixels
    pxsize : float
        size of pixel in mm
    cam_x : float
        x-coordinate of camera position in mm
    cam_y : float
        y-coordinate of camera position in mm
    beam_x : float
        x-coordinate of x-ray beam in mm (usually 0)
    beam_y : float
        y-coordinate of x-ray beam in mm (usually 0)
    cam_roll : float
        rotation of camera about z axis in radians

    Returns
    -------
    xj : float
        Jet position at the beam height in millimeters
    '''
    yb_roi = (1.0 / pxsize) * ((cam_y - beam_y) * np.cos(cam_roll) +
                               (cam_x - beam_x) * np.sin(cam_roll)) - roi_y
    # print('yb_roi: {}'.format(yb_roi))
    xj_roi = (rho - yb_roi * np.sin(theta)) / np.cos(theta)
    # print('xj_roi: {}'.format(xj_roi))
    x0_roi = (1.0 / pxsize) * (cam_x * np.cos(cam_roll) -
                               cam_y * np.sin(cam_roll)) - roi_x
    xj = pxsize * (x0_roi - xj_roi)
    return xj


def get_jet_pitch(theta, cam_pitch):
    '''Calculates jet angle in the main coordinate system (in radians, from -pi/2 to pi/2)

    Parameters
    ----------
    theta : float
        Angle of the shortest vector from (0,0) to the line in radians
    cam_pitch : float
        rotation of camera about x axis in radians

    Returns
    -------
    jet_pitch : float
        Jet angle in radians
    '''
    return (theta - np.pi / 2 - cam_pitch) % np.pi - np.pi / 2


def get_jet_roll(theta, cam_roll):
    '''Calculates jet angle in the main coordinate system (in radians, from -pi/2 to pi/2)

    Parameters
    ----------
    theta : float
        Angle of the shortest vector from (0,0) to the line in radians
    cam_roll : float
        rotation of camera about z axis in radians

    Returns
    -------
    jet_roll : float
        Jet angle in radians
    '''
    return (theta - np.pi / 2 - cam_roll) % np.pi - np.pi / 2


def get_jet_width(im, rho, theta):
    '''Calculates the jet width

    Parameters
    ----------
    img : ndarray
        ROI of the on-axis image
    rho : float
        Distance from (0,0) to the line in pixels
    theta : float
        Angle of the shortest vector from (0,0) to the line in radians

    Returns
    -------
    w : float
        Jet width in pixels
    '''
    rows, column_indices = np.ogrid[:im.shape[0], :im.shape[1]]
    r = np.asarray([int((rho + y * np.sin(theta)) / np.cos(theta))
                    for y in range(im.shape[0])])
    r = r % im.shape[1]
    column_indices = column_indices - r[:, np.newaxis]

    s = im[rows, column_indices].sum(axis=0)

    return peak_widths(s, [s.argmax()])[0]


def get_offaxis_coords(cam_beam_y, cam_beam_z, *, cam_pitch, pxsize):
    '''Finds cam_y and cam_z using the pixel coordinates of the origin

    Parameters
    ----------
    cam_beam_y : float
        y coordinate for the beam (= main coordinate origin) on the camera in pixels
    cam_beam_z : float
        z coordinate for the beam (= main coordinate origin) on the camera in pixels
    cam_pitch : float
        rotation of camera about x axis in radians
    pxsize : float
        size of pixel in mm

    Returns
    -------
    cam_y : float
        Y-coordinate of the origin of the camera in the main coordinate system in millimeters
    cam_z : float
        Z-coordinate of the origin of the camera in the main coordinate system in millimeters

    '''
    cam_y = pxsize * (cam_beam_z * np.sin(cam_pitch) +
                      cam_beam_y * np.cos(cam_pitch))
    cam_z = pxsize * (cam_beam_z * np.cos(cam_pitch) -
                      cam_beam_y * np.sin(cam_pitch))
    return cam_y, cam_z


def get_cam_coords(cam_beam_x, cam_beam_y, *, cam_roll, pxsize):
    '''Finds cam_x and cam_y using the pixel coordinates of the origin

    Parameters
    ----------
    cam_beam_x : float
        x coordinate for the beam (= main coordinate origin) on the camera in pixels
    cam_beam_y : float
        y coordinate for the beam (= main coordinate origin) on the camera in pixels
    cam_roll : float
        rotation of camera about z axis in radians
    pxsize : float
        size of pixel in mm

    Returns
    -------
    cam_x : float
        X-coordinate of the origin of the camera in the main coordinate system in millimeters
    cam_y : float
        Y-coordinate of the origin of the camera in the main coordinate system in millimeters

    '''
    cam_x = pxsize * (cam_beam_y * np.sin(cam_roll) +
                      cam_beam_x * np.cos(cam_roll))
    cam_y = pxsize * (cam_beam_y * np.cos(cam_roll) -
                      cam_beam_x * np.sin(cam_roll))
    return cam_x, cam_y


def get_cam_pitch(imgs):
    '''Finds the camera angle

    Parameters
    ----------
    imgs : list(ndarray)
        List of images where nozzle has been moved in x-direction

    Returns
    -------
    cam_pitch : float
        Offaxis camera pitch angle in radians
    '''
    ytot = 0
    ztot = 0
    for i in range(len(imgs) - 1):
        im1, im2 = imgs[i], imgs[i + 1]
        (dy, dz), error, diffphase = register_translation(im1, im2, 100)
        if dy < 0:
            dy *= -1
            dz *= -1
        ytot += dy
        ztot += dz
    return np.arctan(ytot / ztot)


def get_cam_roll(imgs):
    '''Finds the camera angle

    Parameters
    ----------
    imgs : list(ndarray)
        List of images where nozzle has been moved in x-direction

    Returns
    -------
    cam_roll : float
        Camera angle in radians
    '''
    ytot = 0
    xtot = 0
    for i in range(len(imgs) - 1):
        im1, im2 = imgs[i], imgs[i + 1]
        (dy, dx), error, diffphase = register_translation(im1, im2, 100)
        if dy < 0:
            dy *= -1
            dx *= -1
        ytot += dy
        xtot += dx
    return -np.arctan(ytot / xtot)


def get_cam_pitch_pxsize(imgs, positions):
    '''Finds offaxis camera pitch and pixel size

    Parameters
    ----------
    imgs : list(ndarray)
        List of images where nozzle has been moved in x-direction
    positions : list(float)
        List of motor positions in millimeters

    Returns
    -------
    cam_pitch : float
        Camera angle in radians
    pxsize : float
        Pixel size in millimeters
    '''
    ytot = 0
    ztot = 0
    changetot = 0
    for i in range(len(positions) - 1):
        im1, im2 = imgs[i], imgs[i + 1]
        (dy, dz), error, diffphase = register_translation(im1, im2, 100)
        if dy < 0:
            dy *= -1
            dz *= -1
        ytot += dy
        ztot += dz
        changetot += abs(positions[i + 1] - positions[i])

    cam_pitch = np.arctan(ytot / ztot)
    pxsize = changetot / np.sqrt(ytot**2 + ztot**2)
    return cam_pitch, pxsize


def get_cam_roll_pxsize(imgs, positions):
    '''Finds camera angle and pixel size

    Parameters
    ----------
    imgs : list(ndarray)
        List of images where nozzle has been moved in x-direction
    positions : list(float)
        List of motor positions in millimeters

    Returns
    -------
    cam_roll : float
        Camera angle in radians
    pxsize : float
        Pixel size in millimeters
    '''
    ytot = 0
    xtot = 0
    changetot = 0
    for i in range(len(positions) - 1):
        im1, im2 = imgs[i], imgs[i + 1]
        (dy, dx), error, diffphase = register_translation(im1, im2, 100)
        if dy < 0:
            dy *= -1
            dx *= -1
        ytot += dy
        xtot += dx
        changetot += abs(positions[i + 1] - positions[i])

    cam_roll = -np.arctan(ytot / xtot)
    pxsize = changetot / np.sqrt(ytot**2 + xtot**2)
    return cam_roll, pxsize


def get_nozzle_shift(im1, im2, *, cam_roll, pxsize):
    '''Finds the distance the nozzle has shifted between two images

    Parameters
    ----------
    im1 : ndarray
        On-axis camera image 1
    im2 : ndarray
        On-axis camera image 2
    cam_roll : float
        rotation of camera about z axis in radians
    pxsize : float
        size of pixel in mm

    Returns
    -------
    dy : float
        Distance in y
    dx : float
        Distance in x
    '''

    (sy, sx), error, diffphase = register_translation(im1, im2, 100)
    dx = (sx * np.cos(cam_roll) - sy * np.sin(cam_roll)) * pxsize
    dy = (sy * np.cos(cam_roll) + sx * np.sin(cam_roll)) * pxsize
    return dy, dx<|MERGE_RESOLUTION|>--- conflicted
+++ resolved
@@ -2,8 +2,6 @@
 import cv2
 
 from scipy.signal import peak_widths
-from skimage.feature import register_translation
-<<<<<<< HEAD
 from skimage.feature import register_translation
 from skimage.feature import canny, peak_local_max
 from skimage.transform import hough_line, hough_line_peaks, rotate
@@ -26,29 +24,6 @@
     return img.mean(), img.std()
 
 
-=======
-from skimage.feature import canny, peak_local_max
-from skimage.transform import hough_line, hough_line_peaks, rotate
-
-
-def image_stats(img):
-    '''
-    Parameters
-    ----------
-    img : ndarray
-        image
-
-    Returns
-    -------
-    mean : float
-        mean of given image
-    std : float
-        standard deviation of image
-    '''
-    return img.mean(), img.std()
-
-
->>>>>>> af2304ee
 def jet_detect(img, calibratemean, calibratestd):
     '''Finds the jet from the online camera roi using Canny edge detection and Hough line transform
 
